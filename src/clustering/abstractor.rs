--- conflicted
+++ resolved
@@ -254,44 +254,6 @@
         }
         file.write_u16::<BigEndian>(0xFFFF).expect("trailer");
     }
-<<<<<<< HEAD
-    /// read the full abstraction lookup table from disk
-    /// 1. Skip PGCOPY header (15 bytes), flags (4 bytes), and header extension (4 bytes)
-    /// 2. Read field count (should be 2)
-    /// 3. Read observation length (4 bytes)
-    /// 4. Read observation (8 bytes)
-    /// 5. Read abstraction length (4 bytes)
-    /// 6. Read abstraction (8 bytes)
-    /// 7. Insert observation and abstraction into lookup table
-    /// 8. Repeat until end of file
-    fn load(street: Street) -> Self {
-        log::info!("downloading abstraction lookup table {}", street);
-        use byteorder::BigEndian;
-        use byteorder::ReadBytesExt;
-        use std::fs::File;
-        use std::io::BufReader;
-        use std::io::Read;
-        use std::io::Seek;
-        use std::io::SeekFrom;
-        let file = File::open(format!("{}.abstraction.pgcopy", street)).expect("open file");
-        let mut buffer = [0u8; 2];
-        let mut lookup = BTreeMap::new();
-        let mut reader = BufReader::new(file);
-        reader.seek(SeekFrom::Start(19)).expect("seek past header");
-        while reader.read_exact(&mut buffer).is_ok() {
-            if u16::from_be_bytes(buffer) != 2 {
-                break;
-            }
-            reader.read_u32::<BigEndian>().expect("observation length");
-            let obs = reader.read_i64::<BigEndian>().expect("read observation");
-            reader.read_u32::<BigEndian>().expect("abstraction length");
-            let abs = reader.read_i64::<BigEndian>().expect("read abstraction");
-            let observation = Isomorphism::from(obs); // isomorphism translation translation
-            let abstraction = Abstraction::from(abs);
-            lookup.insert(observation, abstraction);
-        }
-        Self(lookup)
-=======
 }
 
 #[cfg(test)]
@@ -319,6 +281,5 @@
             .all(|((s1, l1), (s2, l2))| s1 == s2 && l1 == l2);
         // Clean up
         std::fs::remove_file(format!("{}", file)).unwrap();
->>>>>>> 778c1dc6
     }
 }